package ext

import (
	"bytes"
	"context"
	"encoding/json"
	"fmt"
	"io"
	"net"
	"net/http"
	"net/http/httptest"
	"os"
	"path/filepath"
	"testing"
	"time"

	"github.com/rancher/lasso/pkg/controller"
	"github.com/rancher/steve/pkg/accesscontrol"
	"github.com/rancher/steve/pkg/accesscontrol/fake"
	wrbacv1 "github.com/rancher/wrangler/v3/pkg/generated/controllers/rbac/v1"
	"github.com/stretchr/testify/assert"
	"github.com/stretchr/testify/require"
	"go.uber.org/mock/gomock"
	rbacv1 "k8s.io/api/rbac/v1"
	apierrors "k8s.io/apimachinery/pkg/api/errors"
	metainternalversion "k8s.io/apimachinery/pkg/apis/meta/internalversion"
	metav1 "k8s.io/apimachinery/pkg/apis/meta/v1"
	"k8s.io/apimachinery/pkg/runtime"
	"k8s.io/apimachinery/pkg/runtime/serializer"
	yamlutil "k8s.io/apimachinery/pkg/util/yaml"
	"k8s.io/apimachinery/pkg/watch"
	"k8s.io/apiserver/pkg/authentication/authenticator"
	"k8s.io/apiserver/pkg/authentication/user"
	"k8s.io/apiserver/pkg/authorization/authorizer"
	"k8s.io/apiserver/pkg/endpoints/request"
	"k8s.io/apiserver/pkg/registry/rest"
	"k8s.io/apiserver/pkg/server/options"
)

type authzTestStore struct {
	*testStore[*TestType, *TestTypeList]
	authorizer authorizer.Authorizer
}

// Get implements [rest.Getter]
func (t *authzTestStore) Get(ctx context.Context, name string, options *metav1.GetOptions) (runtime.Object, error) {
	return t.get(ctx, name, options)
}

// List implements [rest.Lister]
func (t *authzTestStore) List(ctx context.Context, _ *metainternalversion.ListOptions) (runtime.Object, error) {
	userInfo, ok := request.UserFrom(ctx)
	if !ok {
		return nil, convertError(fmt.Errorf("missing user info"))
	}

	if userInfo.GetName() == "read-only-error" {
		decision, _, err := t.authorizer.Authorize(ctx, authorizer.AttributesRecord{
			User:            userInfo,
			Verb:            "customverb",
			Resource:        "testtypes",
			ResourceRequest: true,
			APIGroup:        "ext.cattle.io",
		})
		if err != nil || decision != authorizer.DecisionAllow {
			if err == nil {
				err = fmt.Errorf("not allowed")
			}
			forbidden := apierrors.NewForbidden(t.gvr.GroupResource(), "Forbidden", err)
			forbidden.ErrStatus.Kind = "Status"
			forbidden.ErrStatus.APIVersion = "v1"
			return nil, forbidden
		}
	}
	return &testTypeListFixture, nil
}

func (t *authzTestStore) get(_ context.Context, name string, _ *metav1.GetOptions) (*TestType, error) {
	if name == "not-found" {
		return nil, apierrors.NewNotFound(t.gvr.GroupResource(), name)
	}
	return &testTypeFixture, nil
}

func (t *authzTestStore) create(_ context.Context, _ *TestType, _ *metav1.CreateOptions) (*TestType, error) {
	return &testTypeFixture, nil
}

func (t *authzTestStore) update(_ context.Context, _ *TestType, _ *metav1.UpdateOptions) (*TestType, error) {
	return &testTypeFixture, nil
}

// Create implements [rest.Creater]
func (t *authzTestStore) Create(ctx context.Context, obj runtime.Object, createValidation rest.ValidateObjectFunc, options *metav1.CreateOptions) (runtime.Object, error) {
	if createValidation != nil {
		err := createValidation(ctx, obj)
		if err != nil {
			return obj, err
		}
	}

	objT, ok := obj.(*TestType)
	if !ok {
		var zeroT *TestType
		return nil, convertError(fmt.Errorf("expected %T but got %T", zeroT, obj))
	}

	return t.create(ctx, objT, options)
}

// Update implements [rest.Updater]
func (t *authzTestStore) Update(ctx context.Context, name string, objInfo rest.UpdatedObjectInfo, createValidation rest.ValidateObjectFunc, updateValidation rest.ValidateObjectUpdateFunc, forceAllowCreate bool, options *metav1.UpdateOptions) (runtime.Object, bool, error) {
	return CreateOrUpdate(ctx, name, objInfo, createValidation, updateValidation, forceAllowCreate, options, t.get, t.create, t.update)
}

// Watch implements [rest.Watcher]
func (t *authzTestStore) Watch(_ context.Context, _ *metainternalversion.ListOptions) (watch.Interface, error) {
	return nil, nil
}

// Delete implements [rest.GracefulDeleter]
func (t *authzTestStore) Delete(_ context.Context, _ string, _ rest.ValidateObjectFunc, _ *metav1.DeleteOptions) (runtime.Object, bool, error) {
	return nil, false, nil
}

func (s *ExtensionAPIServerSuite) TestAuthorization() {
	t := s.T()

	scheme := runtime.NewScheme()
	AddToScheme(scheme)
	rbacv1.AddToScheme(scheme)
	codecs := serializer.NewCodecFactory(scheme)

	controllerFactory, err := controller.NewSharedControllerFactoryFromConfigWithOptions(s.restConfig, scheme, &controller.SharedControllerFactoryOptions{})
	require.NoError(t, err)

	rbacController := wrbacv1.New(controllerFactory)

	accessStore := accesscontrol.NewAccessStore(s.ctx, false, rbacController)
	authz := NewAccessSetAuthorizer(accessStore)

	err = controllerFactory.Start(s.ctx, 2)
	require.NoError(t, err)

	ln, _, err := options.CreateListener("", ":0", net.ListenConfig{})
	require.NoError(t, err)

<<<<<<< HEAD
	store := &authzTestStore{
		testStore: &testStore{},
	}
	extensionAPIServer, err := setupExtensionAPIServer(t, scheme, &TestType{}, &TestTypeList{}, store, func(opts *ExtensionAPIServerOptions) {
=======
	extensionAPIServer, cleanup, err := setupExtensionAPIServerNoStore(t, scheme, func(opts *ExtensionAPIServerOptions) {
>>>>>>> d05a48f9
		opts.Listener = ln
		opts.Authorizer = authz
		opts.Authenticator = authenticator.RequestFunc(func(req *http.Request) (*authenticator.Response, bool, error) {
			user, ok := request.UserFrom(req.Context())
			if !ok {
				return nil, false, nil
			}
			return &authenticator.Response{
				User: user,
			}, true, nil
		})
	}, func(s *ExtensionAPIServer) error {
		store := &authzTestStore{
			testStore:  newDefaultTestStore(),
			authorizer: s.GetAuthorizer(),
		}
		err := s.Install("testtypes", testTypeGV.WithKind("TestType"), store)
		if err != nil {
			return err
		}
		return nil
	})
	require.NoError(t, err)

	rbacBytes, err := os.ReadFile(filepath.Join("testdata", "rbac.yaml"))
	require.NoError(t, err)

	decoder := yamlutil.NewYAMLOrJSONDecoder(bytes.NewReader(rbacBytes), 4096)
	for {
		var rawObj runtime.RawExtension
		if err = decoder.Decode(&rawObj); err != nil {
			break
		}

		obj, _, err := codecs.UniversalDecoder(rbacv1.SchemeGroupVersion).Decode(rawObj.Raw, nil, nil)
		require.NoError(t, err)

		switch obj := obj.(type) {
		case *rbacv1.ClusterRole:
			_, err = s.client.RbacV1().ClusterRoles().Create(s.ctx, obj, metav1.CreateOptions{})
			defer func(name string) {
				s.client.RbacV1().ClusterRoles().Delete(s.ctx, obj.GetName(), metav1.DeleteOptions{})
			}(obj.GetName())
		case *rbacv1.ClusterRoleBinding:
			_, err = s.client.RbacV1().ClusterRoleBindings().Create(s.ctx, obj, metav1.CreateOptions{})
			defer func(name string) {
				s.client.RbacV1().ClusterRoleBindings().Delete(s.ctx, obj.GetName(), metav1.DeleteOptions{})
			}(obj.GetName())
		}
		require.NoError(t, err, "creating")
	}

	tests := []struct {
		name          string
		user          *user.DefaultInfo
		createRequest func() *http.Request

		expectedStatusCode int
		expectedStatus     apierrors.APIStatus
	}{
		{
			name: "authorized get read-only not found",
			user: &user.DefaultInfo{
				Name: "read-only",
			},
			createRequest: func() *http.Request {
				return httptest.NewRequest(http.MethodGet, "/apis/ext.cattle.io/v1/testtypes/not-found", nil)
			},
			expectedStatusCode: http.StatusNotFound,
		},
		{
			name: "authorized get read-only",
			user: &user.DefaultInfo{
				Name: "read-only",
			},
			createRequest: func() *http.Request {
				return httptest.NewRequest(http.MethodGet, "/apis/ext.cattle.io/v1/testtypes/foo", nil)
			},
			expectedStatusCode: http.StatusOK,
		},
		{
			name: "authorized list read-only",
			user: &user.DefaultInfo{
				Name: "read-only",
			},
			createRequest: func() *http.Request {
				return httptest.NewRequest(http.MethodGet, "/apis/ext.cattle.io/v1/testtypes", nil)
			},
			expectedStatusCode: http.StatusOK,
		},
		{
			name: "unauthorized create from read-only",
			user: &user.DefaultInfo{
				Name: "read-only",
			},
			createRequest: func() *http.Request {
				return httptest.NewRequest(http.MethodPost, "/apis/ext.cattle.io/v1/testtypes", nil)
			},
			expectedStatusCode: http.StatusForbidden,
		},
		{
			name: "unauthorized update from read-only",
			user: &user.DefaultInfo{
				Name: "read-only",
			},
			createRequest: func() *http.Request {
				return httptest.NewRequest(http.MethodPut, "/apis/ext.cattle.io/v1/testtypes/foo", nil)
			},
			expectedStatusCode: http.StatusForbidden,
		},
		{
			name: "unauthorized delete from read-only",
			user: &user.DefaultInfo{
				Name: "read-only",
			},
			createRequest: func() *http.Request {
				return httptest.NewRequest(http.MethodDelete, "/apis/ext.cattle.io/v1/testtypes/foo", nil)
			},
			expectedStatusCode: http.StatusForbidden,
		},
		{
			name: "unauthorized create-on-update",
			user: &user.DefaultInfo{
				Name: "update-not-create",
			},
			createRequest: func() *http.Request {
				var buf bytes.Buffer
				json.NewEncoder(&buf).Encode(&TestType{
					TypeMeta: metav1.TypeMeta{
						Kind:       "TestType",
						APIVersion: testTypeGV.String(),
					},
					ObjectMeta: metav1.ObjectMeta{
						Name: "not-found",
					},
				})
				return httptest.NewRequest(http.MethodPut, "/apis/ext.cattle.io/v1/testtypes/not-found", &buf)
			},
			expectedStatusCode: http.StatusForbidden,
		},
		{
			name: "authorized read-only-error with custom store authorization",
			user: &user.DefaultInfo{
				Name: "read-only-error",
			},
			createRequest: func() *http.Request {
				return httptest.NewRequest(http.MethodGet, "/apis/ext.cattle.io/v1/testtypes", nil)
			},
			expectedStatusCode: http.StatusForbidden,
		},
		{
			name: "authorized get read-write not found",
			user: &user.DefaultInfo{
				Name: "read-write",
			},
			createRequest: func() *http.Request {
				return httptest.NewRequest(http.MethodGet, "/apis/ext.cattle.io/v1/testtypes/not-found", nil)
			},
			expectedStatusCode: http.StatusNotFound,
		},
		{
			name: "authorized get read-write",
			user: &user.DefaultInfo{
				Name: "read-write",
			},
			createRequest: func() *http.Request {
				return httptest.NewRequest(http.MethodGet, "/apis/ext.cattle.io/v1/testtypes/foo", nil)
			},
			expectedStatusCode: http.StatusOK,
		},
		{
			name: "authorized list read-write",
			user: &user.DefaultInfo{
				Name: "read-write",
			},
			createRequest: func() *http.Request {
				return httptest.NewRequest(http.MethodGet, "/apis/ext.cattle.io/v1/testtypes", nil)
			},
			expectedStatusCode: http.StatusOK,
		},
		{
			name: "authorized create from read-write",
			user: &user.DefaultInfo{
				Name: "read-write",
			},
			createRequest: func() *http.Request {
				var buf bytes.Buffer
				json.NewEncoder(&buf).Encode(&TestType{
					TypeMeta: metav1.TypeMeta{
						Kind:       "TestType",
						APIVersion: testTypeGV.String(),
					},
					ObjectMeta: metav1.ObjectMeta{
						Name: "foo",
					},
				})
				return httptest.NewRequest(http.MethodPost, "/apis/ext.cattle.io/v1/testtypes", &buf)
			},
			expectedStatusCode: http.StatusCreated,
		},
		{
			name: "authorized update from read-write",
			user: &user.DefaultInfo{
				Name: "read-write",
			},
			createRequest: func() *http.Request {
				var buf bytes.Buffer
				json.NewEncoder(&buf).Encode(&TestType{
					TypeMeta: metav1.TypeMeta{
						Kind:       "TestType",
						APIVersion: testTypeGV.String(),
					},
					ObjectMeta: metav1.ObjectMeta{
						Name: "foo",
					},
				})
				return httptest.NewRequest(http.MethodPut, "/apis/ext.cattle.io/v1/testtypes/foo", &buf)
			},
			expectedStatusCode: http.StatusOK,
		},
		{
			name: "unauthorized user",
			user: &user.DefaultInfo{
				Name: "unknown-user",
			},
			createRequest: func() *http.Request {
				return httptest.NewRequest(http.MethodGet, "/apis/ext.cattle.io/v1/testtypes", nil)
			},
			expectedStatusCode: http.StatusForbidden,
		},
		{
			name: "authorized access to non-resource url",
			user: &user.DefaultInfo{
				Name: "openapi-v2-only",
			},
			createRequest: func() *http.Request {
				return httptest.NewRequest(http.MethodGet, "/openapi/v2", nil)
			},
			expectedStatusCode: http.StatusOK,
		},
		{
			name: "unauthorized verb to non-resource url",
			user: &user.DefaultInfo{
				Name: "openapi-v2-only",
			},
			createRequest: func() *http.Request {
				return httptest.NewRequest(http.MethodPost, "/openapi/v2", nil)
			},
			expectedStatusCode: http.StatusForbidden,
		},
		{
			name: "unauthorized access to non-resource url (user can access only openapi/v2)",
			user: &user.DefaultInfo{
				Name: "openapi-v2-only",
			},
			createRequest: func() *http.Request {
				return httptest.NewRequest(http.MethodGet, "/openapi/v3", nil)
			},
			expectedStatusCode: http.StatusForbidden,
		},
		{
			name: "authorized user can access both openapi v2 and v3 (v2)",
			user: &user.DefaultInfo{
				Name: "openapi-v2-v3",
			},
			createRequest: func() *http.Request {
				return httptest.NewRequest(http.MethodGet, "/openapi/v2", nil)
			},
			expectedStatusCode: http.StatusOK,
		},
		{
			name: "authorized user can access both openapi v2 and v3 (v3)",
			user: &user.DefaultInfo{
				Name: "openapi-v2-v3",
			},
			createRequest: func() *http.Request {
				return httptest.NewRequest(http.MethodGet, "/openapi/v3", nil)
			},
			expectedStatusCode: http.StatusOK,
		},
		{
			name: "authorized user can access url based in wildcard rule",
			user: &user.DefaultInfo{
				Name: "openapi-v2-v3",
			},
			createRequest: func() *http.Request {
				return httptest.NewRequest(http.MethodGet, "/openapi/v3/apis/ext.cattle.io/v1", nil)
			},
			expectedStatusCode: http.StatusOK,
		},
	}

	for _, test := range tests {
		t.Run(test.name, func(t *testing.T) {
			req := test.createRequest()
			w := httptest.NewRecorder()

			if test.user != nil {
				assert.EventuallyWithT(t, func(c *assert.CollectT) {
					accessSet := accessStore.AccessFor(test.user)
					assert.NotNil(c, accessSet)
				}, time.Second*5, 100*time.Millisecond)

				ctx := request.WithUser(req.Context(), test.user)
				req = req.WithContext(ctx)
			}

			extensionAPIServer.ServeHTTP(w, req)
			resp := w.Result()

			body, _ := io.ReadAll(resp.Body)
			responseStatus := metav1.Status{}
			json.Unmarshal(body, &responseStatus)

			require.Equal(t, test.expectedStatusCode, resp.StatusCode)
			if test.expectedStatus != nil {
				require.Equal(t, test.expectedStatus.Status(), responseStatus, "for request "+req.URL.String())
			}
		})
	}
}

func TestAuthorization_NonResourceURLs(t *testing.T) {
	type input struct {
		ctx   context.Context
		attrs authorizer.Attributes
	}

	type expected struct {
		authorized authorizer.Decision
		reason     string
		err        error
	}

	sampleReadOnlyUser := &user.DefaultInfo{
		Name: "read-only-user",
	}

	sampleReadOnlyAccessSet := func() *accesscontrol.AccessSet {
		accessSet := &accesscontrol.AccessSet{}
		accessSet.AddNonResourceURLs([]string{
			"get",
		}, []string{
			"/metrics",
			"/healthz",
		})
		return accessSet
	}()

	sampleReadWriteUser := &user.DefaultInfo{
		Name: "read-write-user",
	}

	sampleReadWriteAccessSet := func() *accesscontrol.AccessSet {
		accessSet := &accesscontrol.AccessSet{}
		accessSet.AddNonResourceURLs([]string{
			"get", "post",
		}, []string{
			"/metrics",
			"/healthz",
		})
		return accessSet
	}()

	tests := []struct {
		name     string
		input    input
		expected expected

		mockUsername  *user.DefaultInfo
		mockAccessSet *accesscontrol.AccessSet
	}{
		{
			name: "authorized read-only user to read data",
			input: input{
				ctx: context.TODO(),
				attrs: authorizer.AttributesRecord{
					User:            sampleReadOnlyUser,
					ResourceRequest: false,
					Path:            "/healthz",
					Verb:            "get",
				},
			},
			expected: expected{
				authorized: authorizer.DecisionAllow,
				reason:     "",
				err:        nil,
			},
			mockUsername:  sampleReadOnlyUser,
			mockAccessSet: sampleReadOnlyAccessSet,
		},
		{
			name: "unauthorized read-only user to write data",
			input: input{
				ctx: context.TODO(),
				attrs: authorizer.AttributesRecord{
					User:            sampleReadOnlyUser,
					ResourceRequest: false,
					Path:            "/metrics",
					Verb:            "post",
				},
			},
			expected: expected{
				authorized: authorizer.DecisionDeny,
				reason:     "",
				err:        nil,
			},
			mockUsername:  sampleReadOnlyUser,
			mockAccessSet: sampleReadOnlyAccessSet,
		},
		{
			name: "authorized read-write user to read data",
			input: input{
				ctx: context.TODO(),
				attrs: authorizer.AttributesRecord{
					User:            sampleReadWriteUser,
					ResourceRequest: false,
					Path:            "/metrics",
					Verb:            "get",
				},
			},
			expected: expected{
				authorized: authorizer.DecisionAllow,
				reason:     "",
				err:        nil,
			},
			mockUsername:  sampleReadWriteUser,
			mockAccessSet: sampleReadWriteAccessSet,
		},
		{
			name: "authorized read-write user to write data",
			input: input{
				ctx: context.TODO(),
				attrs: authorizer.AttributesRecord{
					User:            sampleReadWriteUser,
					ResourceRequest: false,
					Path:            "/metrics",
					Verb:            "post",
				},
			},
			expected: expected{
				authorized: authorizer.DecisionAllow,
				reason:     "",
				err:        nil,
			},
			mockUsername:  sampleReadWriteUser,
			mockAccessSet: sampleReadWriteAccessSet,
		},
	}

	for _, tt := range tests {
		t.Run(tt.name, func(t *testing.T) {
			crtl := gomock.NewController(t)
			asl := fake.NewMockAccessSetLookup(crtl)
			asl.EXPECT().AccessFor(tt.mockUsername).Return(tt.mockAccessSet)

			auth := NewAccessSetAuthorizer(asl)
			authorized, reason, err := auth.Authorize(tt.input.ctx, tt.input.attrs)

			require.Equal(t, tt.expected.authorized, authorized)
			require.Equal(t, tt.expected.reason, reason)

			if tt.expected.err != nil {
				require.Error(t, err)
			} else {
				require.NoError(t, err)
			}
		})
	}
}<|MERGE_RESOLUTION|>--- conflicted
+++ resolved
@@ -145,14 +145,7 @@
 	ln, _, err := options.CreateListener("", ":0", net.ListenConfig{})
 	require.NoError(t, err)
 
-<<<<<<< HEAD
-	store := &authzTestStore{
-		testStore: &testStore{},
-	}
-	extensionAPIServer, err := setupExtensionAPIServer(t, scheme, &TestType{}, &TestTypeList{}, store, func(opts *ExtensionAPIServerOptions) {
-=======
-	extensionAPIServer, cleanup, err := setupExtensionAPIServerNoStore(t, scheme, func(opts *ExtensionAPIServerOptions) {
->>>>>>> d05a48f9
+	extensionAPIServer, err := setupExtensionAPIServerNoStore(t, scheme, func(opts *ExtensionAPIServerOptions) {
 		opts.Listener = ln
 		opts.Authorizer = authz
 		opts.Authenticator = authenticator.RequestFunc(func(req *http.Request) (*authenticator.Response, bool, error) {
