--- conflicted
+++ resolved
@@ -10,19 +10,15 @@
 )
 
 const (
-<<<<<<< HEAD
-	rbacGroup       = "rbac.authorization.k8s.io"
-	All             = "*"
-	clusterRoleKind = "ClusterRole"
-	roleKind        = "Role"
-=======
 	rbacGroup = rbacv1.GroupName
 	All       = "*"
 
 	groupKind      = rbacv1.GroupKind
 	userKind       = rbacv1.UserKind
 	svcAccountKind = rbacv1.ServiceAccountKind
->>>>>>> fd9a516e
+
+	clusterRoleKind = "ClusterRole"
+	roleKind        = "Role"
 )
 
 type policyRuleIndex struct {
@@ -82,20 +78,12 @@
 	return result
 }
 
-func subjectIs(kind string, subject rbacv1.Subject) bool {
-	return subject.APIGroup == rbacGroup && subject.Kind == kind
-}
-
-func subjectIsServiceAccount(subject rbacv1.Subject) bool {
-	return subject.APIGroup == "" && subject.Kind == svcAccountKind && subject.Namespace != ""
-}
-
-<<<<<<< HEAD
-func (p *policyRuleIndex) addAccess(accessSet *AccessSet, namespace string, roleRef rbacv1.RoleRef) {
-	for _, rule := range p.getRules(namespace, roleRef) {
+// addAccess appends a set of PolicyRules to a given AccessSet
+func addAccess(accessSet *AccessSet, namespace string, roleRef roleRef) {
+	for _, rule := range roleRef.rules {
 		if len(rule.Resources) > 0 {
 			addResourceAccess(accessSet, namespace, rule)
-		} else if roleRef.Kind == clusterRoleKind {
+		} else if roleRef.kind == clusterRoleKind {
 			accessSet.AddNonResouceURLs(rule.Verbs, rule.NonResourceURLs)
 		}
 	}
@@ -118,32 +106,18 @@
 							Namespace:    namespace,
 							ResourceName: resourceName,
 						})
-=======
-// addAccess appends a set of PolicyRules to a given AccessSet
-func addAccess(accessSet *AccessSet, namespace string, rules []rbacv1.PolicyRule) {
-	for _, rule := range rules {
-		for _, group := range rule.APIGroups {
-			for _, resource := range rule.Resources {
-				names := rule.ResourceNames
-				if len(names) == 0 {
-					names = []string{All}
-				}
-				for _, resourceName := range names {
-					for _, verb := range rule.Verbs {
-						accessSet.Add(verb,
-							schema.GroupResource{
-								Group:    group,
-								Resource: resource,
-							}, Access{
-								Namespace:    namespace,
-								ResourceName: resourceName,
-							})
-					}
->>>>>>> fd9a516e
 				}
 			}
 		}
 	}
+}
+
+func subjectIs(kind string, subject rbacv1.Subject) bool {
+	return subject.APIGroup == rbacGroup && subject.Kind == kind
+}
+
+func subjectIsServiceAccount(subject rbacv1.Subject) bool {
+	return subject.APIGroup == "" && subject.Kind == svcAccountKind && subject.Namespace != ""
 }
 
 // getRules obtain the actual Role or ClusterRole pointed at by a RoleRef, and returns PolicyRules and the resource version
@@ -197,6 +171,7 @@
 			roleName:        crb.RoleRef.Name,
 			resourceVersion: resourceVersion,
 			rules:           rules,
+			kind:            clusterRoleKind,
 		})
 	}
 
@@ -208,6 +183,7 @@
 			namespace:       rb.Namespace,
 			resourceVersion: resourceVersion,
 			rules:           rules,
+			kind:            roleKind,
 		})
 	}
 
